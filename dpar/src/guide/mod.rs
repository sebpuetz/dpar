--- conflicted
+++ resolved
@@ -24,12 +24,5 @@
     /// states. The transitions are returned in the same order as the
     /// parser states. So, the *0th* transition is the best transition
     /// for the *0th* parser state.
-<<<<<<< HEAD
-    fn best_transitions(&mut self, states: &[&ParserState]) -> Vec<Self::T>;
-}
-=======
     fn best_transitions(&mut self, states: &[&ParserState]) -> Vec<Self::Transition>;
-}
-
-pub mod tensorflow;
->>>>>>> eeea9619
+}