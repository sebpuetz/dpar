--- conflicted
+++ resolved
@@ -14,15 +14,9 @@
     type Oracle: Guide<Transition = Self::Transition>;
 
     fn is_terminal(state: &ParserState) -> bool;
-<<<<<<< HEAD
-    fn oracle(gold_dependencies: &DependencySet) -> Self::O;
-    fn transitions(&self) -> &Transitions<Self::T>;
-    fn transitions_mut(&mut self) -> &mut Transitions<Self::T>;
-=======
     fn oracle(gold_dependencies: &DependencySet) -> Self::Oracle;
-    fn transitions(&self) -> &Numberer<Self::Transition>;
-    fn transitions_mut(&mut self) -> &mut Numberer<Self::Transition>;
->>>>>>> eeea9619
+    fn transitions(&self) -> &Transitions<Self::Transition>;
+    fn transitions_mut(&mut self) -> &mut Transitions<Self::Transition>;
 }
 
 pub trait Transition: Clone + Debug + Eq + Hash + Serialize + DeserializeOwned {
