--- conflicted
+++ resolved
@@ -38,19 +38,11 @@
         ArcEagerOracle::new(gold_dependencies)
     }
 
-<<<<<<< HEAD
-    fn transitions(&self) -> &Transitions<Self::T> {
+    fn transitions(&self) -> &Transitions<Self::Transition> {
         &self.transitions
     }
 
-    fn transitions_mut(&mut self) -> &mut Transitions<Self::T> {
-=======
-    fn transitions(&self) -> &Numberer<Self::Transition> {
-        &self.transitions
-    }
-
-    fn transitions_mut(&mut self) -> &mut Numberer<Self::Transition> {
->>>>>>> eeea9619
+    fn transitions_mut(&mut self) -> &mut Transitions<Self::Transition> {
         &mut self.transitions
     }
 }
