--- conflicted
+++ resolved
@@ -1,32 +1,20 @@
 use std::collections::HashMap;
 
 use guide::Guide;
-<<<<<<< HEAD
-use system::{Dependency, DependencySet, ParserState, Transition, TransitionSystem, Transitions};
-=======
 use system::{
     Dependency, DependencySet, ParserState, Transition, TransitionLookup, TransitionSystem,
 };
->>>>>>> 0847a0af
 use systems::util::dep_head_mapping;
 
 #[derive(Eq, PartialEq, Serialize, Deserialize)]
 pub struct ArcEagerSystem {
-<<<<<<< HEAD
-    transitions: Transitions<ArcEagerTransition>,
-=======
     transitions: TransitionLookup<ArcEagerTransition>,
->>>>>>> 0847a0af
 }
 
 impl ArcEagerSystem {
     pub fn new() -> Self {
         ArcEagerSystem {
-<<<<<<< HEAD
-            transitions: Transitions::default(),
-=======
             transitions: TransitionLookup::default(),
->>>>>>> 0847a0af
         }
     }
 }
@@ -52,11 +40,7 @@
         ArcEagerOracle::new(gold_dependencies)
     }
 
-<<<<<<< HEAD
-    fn transitions(&self) -> &Transitions<Self::Transition> {
-=======
     fn transitions(&self) -> &TransitionLookup<Self::Transition> {
->>>>>>> 0847a0af
         &self.transitions
     }
 }
