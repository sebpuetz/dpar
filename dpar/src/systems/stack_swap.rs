--- conflicted
+++ resolved
@@ -5,13 +5,9 @@
 use petgraph::{Directed, Graph};
 
 use guide::Guide;
-<<<<<<< HEAD
-use system::{Dependency, DependencySet, ParserState, Transition, TransitionSystem, Transitions};
-=======
 use system::{
     Dependency, DependencySet, ParserState, Transition, TransitionLookup, TransitionSystem,
 };
->>>>>>> 0847a0af
 use systems::util::dep_head_mapping;
 
 /// The stack-swap transition system for non-projective parsing.
@@ -24,21 +20,13 @@
 /// Joakim Nivre, Non-projective dependency parsing in expected linear time, 2009
 #[derive(Eq, PartialEq, Serialize, Deserialize)]
 pub struct StackSwapSystem {
-<<<<<<< HEAD
-    transitions: Transitions<StackSwapTransition>,
-=======
     transitions: TransitionLookup<StackSwapTransition>,
->>>>>>> 0847a0af
 }
 
 impl StackSwapSystem {
     pub fn new() -> Self {
         StackSwapSystem {
-<<<<<<< HEAD
-            transitions: Transitions::default(),
-=======
             transitions: TransitionLookup::default(),
->>>>>>> 0847a0af
         }
     }
 }
@@ -61,11 +49,7 @@
         StackSwapOracle::new(gold_dependencies)
     }
 
-<<<<<<< HEAD
-    fn transitions(&self) -> &Transitions<Self::Transition> {
-=======
     fn transitions(&self) -> &TransitionLookup<Self::Transition> {
->>>>>>> 0847a0af
         &self.transitions
     }
 }
