--- conflicted
+++ resolved
@@ -18,10 +18,6 @@
 
 [dev-dependencies]
 approx = "0.3"
-<<<<<<< HEAD
-lazy_static = "1.0"
-=======
 flate2 = "1"
-lazy_static = "0.2"
->>>>>>> d5f4c5aa
+lazy_static = "1"
 pretty_assertions = "0.5"